--- conflicted
+++ resolved
@@ -11,11 +11,9 @@
 
 	//"fmt"
 
-<<<<<<< HEAD
+
 	"github.com/BDLS-bft/bdls/crypto/blake2b"
-=======
-	"github.com/BDLS-bft/consensus/crypto/blake2b"
->>>>>>> 38ff30f7
+
 	proto "github.com/gogo/protobuf/proto"
 )
 
