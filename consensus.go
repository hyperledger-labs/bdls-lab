package bdls

import (
	"bytes"
	"container/list"
	"crypto/ecdsa"
	"crypto/elliptic"
	"net"
	"sort"
	"time"

	//"fmt"

<<<<<<< HEAD
=======

>>>>>>> e6174a86
	"github.com/BDLS-bft/bdls/crypto/blake2b"

	proto "github.com/gogo/protobuf/proto"
)

const (
	// the current BDLS protocol version,
	// version will be sent along with messages for protocol upgrading.
	ProtocolVersion = 1
	// DefaultConsensusLatency is the default propagation latency setting for
	// consensus protocol, user can adjust consensus object's latency setting
	// via Consensus.SetLatency()
	DefaultConsensusLatency = 300 * time.Millisecond

	// MaxConsensusLatency is the ceiling of latencies
	MaxConsensusLatency = 10 * time.Second
)

type (
	// State is the data to participant in consensus. This could be candidate
	// blocks in blockchain systems
	State []byte
	// StateHash = H(State)
	StateHash [blake2b.Size256]byte
)

// defaultHash is the system default hash function
func defaultHash(s State) StateHash { return blake2b.Sum256(s) }

type (
	// consensusStage defines the status of consensus automata
	consensusStage byte
)

// status definitions for consensus state machine
const (
	// stages are strictly ordered, do not change!
	stageRoundChanging consensusStage = iota
	stageLock
	stageCommit
	stageLockRelease
)

type messageTuple struct {
	StateHash StateHash    // computed while adding
	Message   *Message     // the decoded message
	Signed    *SignedProto // the encoded message with signature
}

// a sorter for messageTuple slice
type tupleSorter struct {
	tuples []messageTuple
	by     func(t1, t2 *messageTuple) bool
}

// Len implements sort.Interface
func (s *tupleSorter) Len() int { return len(s.tuples) }

// Swap implements sort.Interface
func (s *tupleSorter) Swap(i, j int) { s.tuples[i], s.tuples[j] = s.tuples[j], s.tuples[i] }

// Less implements sort.Interface
func (s *tupleSorter) Less(i, j int) bool { return s.by(&s.tuples[i], &s.tuples[j]) }

// consensusRound maintains exchanging messages in a round.
type consensusRound struct {
	c               *Consensus     // the consensus object belongs to
	Stage           consensusStage // indicates current status in consensus automata
	RoundNumber     uint64         // round number
	LockedState     State          // leader's locked state
	LockedStateHash StateHash      // hash of the leaders's locked state
	RoundChangeSent bool           // mark if the <roundchange> message of this round has sent
	CommitSent      bool           // mark if this round has sent commit message once

	// NOTE: we MUST keep the original message, to re-marshal the message may
	// result in different BITS LAYOUT, and different hash of course.
	roundChanges []messageTuple // stores <roundchange> message tuples of this round
	commits      []messageTuple // stores <commit> message tuples of this round

	// track current max proposed state in <roundchange>,  we don't have to compute this for
	// a non-leader participant, or if there're no more than 2t+1 messages for leader.
	MaxProposedState State
	MaxProposedCount int
}

// newConsensusRound creates a new round, and sets the round number
func newConsensusRound(round uint64, c *Consensus) *consensusRound {
	r := new(consensusRound)
	r.RoundNumber = round
	r.c = c
	return r
}

// AddRoundChange adds a <roundchange> message to this round, and
// checks to accept only one <roundchange> message from one participant,
// to prevent multiple proposals attack.
func (r *consensusRound) AddRoundChange(sp *SignedProto, m *Message) bool {
	for k := range r.roundChanges {
		if r.roundChanges[k].Signed.X == sp.X && r.roundChanges[k].Signed.Y == sp.Y {
			return false
		}
	}

	r.roundChanges = append(r.roundChanges, messageTuple{StateHash: r.c.stateHash(m.State), Message: m, Signed: sp})
	return true
}

// FindRoundChange will try to find a <roundchange> from a given participant,
// and returns index, -1 if not found
func (r *consensusRound) FindRoundChange(X PubKeyAxis, Y PubKeyAxis) int {
	for k := range r.roundChanges {
		if r.roundChanges[k].Signed.X == X && r.roundChanges[k].Signed.Y == Y {
			return k
		}
	}
	return -1
}

// RemoveRoundChange removes the given <roundchange> message at idx
func (r *consensusRound) RemoveRoundChange(idx int) {
	// swap to the end and shrink slice
	n := len(r.roundChanges) - 1
	r.roundChanges[idx], r.roundChanges[n] = r.roundChanges[n], r.roundChanges[idx]
	r.roundChanges[n] = messageTuple{} // set to nil to avoid memory leak
	r.roundChanges = r.roundChanges[:n]
}

// NumRoundChanges returns count of <roundchange> messages.
func (r *consensusRound) NumRoundChanges() int { return len(r.roundChanges) }

// SignedRoundChanges converts and returns []*SignedProto(as slice)
func (r *consensusRound) SignedRoundChanges() []*SignedProto {
	proof := make([]*SignedProto, 0, len(r.roundChanges))
	for k := range r.roundChanges {
		proof = append(proof, r.roundChanges[k].Signed)
	}
	return proof
}

// RoundChangeStates returns all non-nil state in exchanging round change message as slice
func (r *consensusRound) RoundChangeStates() []State {
	states := make([]State, 0, len(r.roundChanges))
	for k := range r.roundChanges {
		if r.roundChanges[k].Message.State != nil {
			states = append(states, r.roundChanges[k].Message.State)
		}
	}
	return states
}

// AddCommit adds decoded messages along with its original signed message unchanged,
// also, messages will be de-duplicated to prevent multiple proposals attack.
func (r *consensusRound) AddCommit(sp *SignedProto, m *Message) bool {
	for k := range r.commits {
		if r.commits[k].Signed.X == sp.X && r.commits[k].Signed.Y == sp.Y {
			return false
		}
	}
	r.commits = append(r.commits, messageTuple{StateHash: r.c.stateHash(m.State), Message: m, Signed: sp})
	return true
}

// NumCommitted counts <commit> messages which points to what the leader has locked.
func (r *consensusRound) NumCommitted() int {
	var count int
	for k := range r.commits {
		if r.commits[k].StateHash == r.LockedStateHash {
			count++
		}
	}
	return count
}

// SignedCommits converts and returns []*SignedProto
func (r *consensusRound) SignedCommits() []*SignedProto {
	proof := make([]*SignedProto, 0, len(r.commits))
	for k := range r.commits {
		proof = append(proof, r.commits[k].Signed)
	}
	return proof
}

// GetMaxProposed finds the most agreed-on non-nil state, if these is any.
func (r *consensusRound) GetMaxProposed() (s State, count int) {
	if len(r.roundChanges) == 0 {
		return nil, 0
	}

	// sort by hash, to group identical hashes together
	// O(n*logn)
	sorter := tupleSorter{
		tuples: r.roundChanges,
		// sort by it's hash lexicographically
		by: func(t1, t2 *messageTuple) bool {
			return bytes.Compare(t1.StateHash[:], t2.StateHash[:]) < 0
		},
	}
	sort.Sort(&sorter)

	// find the maximum occurred hash
	// O(n)
	maxCount := 1
	maxState := r.roundChanges[0]
	curCount := 1

	n := len(r.roundChanges)
	for i := 1; i < n; i++ {
		if r.roundChanges[i].StateHash == r.roundChanges[i-1].StateHash {
			curCount++
		} else {
			if curCount > maxCount {
				maxCount = curCount
				maxState = r.roundChanges[i-1]
			}
			curCount = 1
		}
	}

	// if the last hash is the maximum occurred
	if curCount > maxCount {
		maxCount = curCount
		maxState = r.roundChanges[n-1]
	}

	return maxState.Message.State, maxCount
}

// Consensus implements a deterministic BDLS consensus protocol.
//
// It has no internal clocking or IO, and no parallel processing.
// The runtime behavior is predictable and deterministic.
// Users should write their own timing and IO function to feed in
// messages and ticks to trigger timeouts.
type Consensus struct {
	latestState  State        // latest confirmed state of current height
	latestHeight uint64       // latest confirmed height
	latestRound  uint64       // latest confirmed round
	latestProof  *SignedProto // latest <decide> message to prove the state

	unconfirmed []State // data awaiting to be confirmed at next height

	rounds       list.List       // all rounds at next height(consensus round in progress)
	currentRound *consensusRound // current round which has collected >=2t+1 <roundchange>

	// timeouts in different stage
	rcTimeout          time.Time // roundchange status timeout: Delta_0
	lockTimeout        time.Time // lock status timeout: Delta_1
	commitTimeout      time.Time // commit status timeout: Delta_2
	lockReleaseTimeout time.Time // lock-release status timeout: Delta_3

	// locked states, along with its signatures and hashes in tuple
	locks []messageTuple

	// the StateCompare function from config
	stateCompare func(State, State) int
	// the StateValidate function from config
	stateValidate func(State) bool
	// message in callback
	messageValidator func(c *Consensus, m *Message, sp *SignedProto) bool
	// message out callback
	messageOutCallback func(m *Message, sp *SignedProto)
	// public key to identity function
	pubKeyToIdentity func(pubkey *ecdsa.PublicKey) Identity

	// the StateHash function to identify a state
	stateHash func(State) StateHash

	// private key
	privateKey *ecdsa.PrivateKey
	// my publickey coodinate
	identity Identity
	// curve retrieved from private key
	curve elliptic.Curve

	// transmission delay
	latency time.Duration

	// all connected peers
	peers []PeerInterface

	// participants is the consensus group, current leader is r % quorum
	participants []Identity

	// count num of individual identities
	numIdentities int //[YONGGE WANG' comments:] make sure this is synchronized with []Identity

	// set to true to enable <commit> message unicast
	enableCommitUnicast bool

	// NOTE: fixed leader for testing purpose
	fixedLeader *Identity

	// broadcasting messages being sent to myself
	loopback [][]byte

	// the last message which caused round change
	lastRoundChangeProof []*SignedProto
}

// NewConsensus creates a BDLS consensus object to participant in consensus procedure,
// the consensus object returned is data in memory without goroutines or other
// non-deterministic objects, and errors will be returned if there is problem, with
// the given config.
func NewConsensus(config *Config) (*Consensus, error) {
	err := VerifyConfig(config)
	if err != nil {
		return nil, err
	}

	c := new(Consensus)
	c.init(config)
	return c, nil
}

// init consensus with config
func (c *Consensus) init(config *Config) {
	// setting current state & height
	c.latestHeight = config.CurrentHeight
	c.participants = config.Participants
	c.stateCompare = config.StateCompare
	c.stateValidate = config.StateValidate
	c.messageValidator = config.MessageValidator
	c.messageOutCallback = config.MessageOutCallback
	c.privateKey = config.PrivateKey
	c.pubKeyToIdentity = config.PubKeyToIdentity
	c.enableCommitUnicast = config.EnableCommitUnicast

	// if config has not set hash function, use the default
	if c.stateHash == nil {
		c.stateHash = defaultHash
	}
	// if config has not set public key to identity function, use the default
	if c.pubKeyToIdentity == nil {
		c.pubKeyToIdentity = DefaultPubKeyToIdentity
	}
	c.identity = c.pubKeyToIdentity(&c.privateKey.PublicKey)
	c.curve = c.privateKey.Curve

	// initial default parameters settings
	c.latency = DefaultConsensusLatency

	// and initiated the first <roundchange> proposal
	c.switchRound(0)
	c.currentRound.Stage = stageRoundChanging
	c.broadcastRoundChange()
	// set rcTimeout to lockTimeout
	c.rcTimeout = config.Epoch.Add(c.roundchangeDuration(0))

	// count number of individual identites
	ids := make(map[Identity]bool)
	for _, id := range c.participants {
		ids[id] = true
	}
	c.numIdentities = len(ids)
}

//  calculates roundchangeDuration
func (c *Consensus) roundchangeDuration(round uint64) time.Duration {
	d := 2 * c.latency * (1 << round)
	if d > MaxConsensusLatency {
		d = MaxConsensusLatency
	}
	return d
}

//  calculates collectDuration
func (c *Consensus) collectDuration(round uint64) time.Duration {
	d := 2 * c.latency * (1 << round)
	if d > MaxConsensusLatency {
		d = MaxConsensusLatency
	}
	return d
}

//  calculates lockDuration
func (c *Consensus) lockDuration(round uint64) time.Duration {
	d := 4 * c.latency * (1 << round)
	if d > MaxConsensusLatency {
		d = MaxConsensusLatency
	}
	return d
}

// calculates commitDuration
func (c *Consensus) commitDuration(round uint64) time.Duration {
	d := 2 * c.latency * (1 << round)
	if d > MaxConsensusLatency {
		d = MaxConsensusLatency
	}
	return d
}

// calculates lockReleaseDuration
func (c *Consensus) lockReleaseDuration(round uint64) time.Duration {
	d := 2 * c.latency * (1 << round)
	if d > MaxConsensusLatency {
		d = MaxConsensusLatency
	}
	return d
}

// maximalLocked finds the maximum locked data in this round,
// with regard to StateCompare function in config.
func (c *Consensus) maximalLocked() State {
	if len(c.locks) > 0 {
		maxState := c.locks[0].Message.State
		for i := 1; i < len(c.locks); i++ {
			if c.stateCompare(maxState, c.locks[i].Message.State) < 0 {
				maxState = c.locks[i].Message.State
			}
		}
		return maxState
	}
	return nil
}

// maximalUnconfirmed finds the maximal unconfirmed data with,
// regard to the StateCompare function in config.
func (c *Consensus) maximalUnconfirmed() State {
	if len(c.unconfirmed) > 0 {
		maxState := c.unconfirmed[0]
		for i := 1; i < len(c.unconfirmed); i++ {
			if c.stateCompare(maxState, c.unconfirmed[i]) < 0 {
				maxState = c.unconfirmed[i]
			}
		}
		return maxState
	}
	return nil
}

// verifyMessage verifies message signature against it's <r,s> & <x,y>,
// and also checks if the signer is a valid participant.
// returns it's decoded 'Message' object if signature has proved authentic.
// returns nil and error if message has not been correctly signed or from an unknown participant.
func (c *Consensus) verifyMessage(signed *SignedProto) (*Message, error) {
	if signed == nil {
		return nil, ErrMessageIsEmpty
	}

	// check signer's identity, all participants have proven
	// public key
	knownParticipants := false
	coord := c.pubKeyToIdentity(signed.PublicKey(c.curve))
	for k := range c.participants {
		if coord == c.participants[k] {
			knownParticipants = true
		}
	}

	if !knownParticipants {
		return nil, ErrMessageUnknownParticipant
	}

	/*
		// public key validation
		p := defaultCurve.Params().P
		x := new(big.Int).SetBytes(signed.X[:])
		y := new(big.Int).SetBytes(signed.Y[:])
		if x.Cmp(p) >= 0 || y.Cmp(p) >= 0 {
			return nil, ErrMessageSignature
		}
		if !defaultCurve.IsOnCurve(x, y) {
			return nil, ErrMessageSignature
		}
	*/

	// as public key is proven , we don't have to verify the public key
	if !signed.Verify(c.curve) {
		return nil, ErrMessageSignature
	}

	// decode message
	m := new(Message)
	err := proto.Unmarshal(signed.Message, m)
	if err != nil {
		return nil, err
	}
	return m, nil
}

// verify <roundchange> message
func (c *Consensus) verifyRoundChangeMessage(m *Message) error {
	// check message height
	if m.Height != c.latestHeight+1 {
		return ErrRoundChangeHeightMismatch
	}

	// check round in protocol
	if m.Round < c.currentRound.RoundNumber {
		return ErrRoundChangeRoundLower
	}

	// state data validation for non-null <roundchange>
	if m.State != nil {
		if !c.stateValidate(m.State) {
			return ErrRoundChangeStateValidation
		}
	}

	return nil
}

// verifyLockMessage verifies proofs from <lock> messages,
// a lock message must contain at least 2t+1 individual <roundchange>
// messages on B'
func (c *Consensus) verifyLockMessage(m *Message, signed *SignedProto) error {
	// check message height
	if m.Height != c.latestHeight+1 {
		return ErrLockHeightMismatch
	}

	// check round in protocol
	if m.Round < c.currentRound.RoundNumber {
		return ErrLockRoundLower
	}

	// a <lock> message from leader MUST include data along with the message
	if m.State == nil {
		return ErrLockEmptyState
	}

	// state data validation
	if !c.stateValidate(m.State) {
		return ErrLockStateValidation
	}

	// make sure this message has been signed by the leader
	leaderKey := c.roundLeader(m.Round)
	if c.pubKeyToIdentity(signed.PublicKey(c.curve)) != leaderKey {
		return ErrLockNotSignedByLeader
	}

	// validate proofs enclosed in the message one by one
	rcs := make(map[Identity]State)
	for _, proof := range m.Proof {
		// first we need to verify the signature,and identity of this proof
		mProof, err := c.verifyMessage(proof)
		if err != nil {
			if err == ErrMessageUnknownParticipant {
				return ErrLockProofUnknownParticipant
			}
			return err
		}

		// then we need to check the message type
		if mProof.Type != MessageType_RoundChange {
			return ErrLockProofTypeMismatch
		}

		// and we also need to check the height & round field,
		// all <roundchange> messages must be in the same round as the lock message
		if mProof.Height != m.Height {
			return ErrLockProofHeightMismatch
		}

		if mProof.Round != m.Round {
			return ErrLockProofRoundMismatch
		}

		// state data validation in proofs
		if mProof.State != nil {
			if !c.stateValidate(mProof.State) {
				return ErrLockProofStateValidation
			}
		}

		// use map to guarantee we will only accept at most 1 message from one
		// individual participant
		rcs[c.pubKeyToIdentity(proof.PublicKey(c.curve))] = mProof.State
	}

	// count individual proofs to B', which has already guaranteed to be the maximal one.
	var numValidateProofs int
	mHash := c.stateHash(m.State)
	for _, v := range rcs {
		if c.stateHash(v) == mHash { // B'
			numValidateProofs++
		}
	}

	// check if valid proofs count is less that 2*t+1
	if numValidateProofs < 2*c.t()+1 {
		return ErrLockProofInsufficient
	}
	return nil
}

// verifyLockReleaseMessage will verify LockRelease field in a <lock-release> messages,
// returns the embedded <lock> message if valid
func (c *Consensus) verifyLockReleaseMessage(signed *SignedProto) (*Message, error) {
	// not in lock release status, omit this message
	if c.currentRound.Stage != stageLockRelease {
		return nil, ErrLockReleaseStatus
	}

	// verify and decode the embedded lock message
	lockmsg, err := c.verifyMessage(signed)
	if err != nil {
		return nil, err
	}

	// recursively verify proofs in lock message
	err = c.verifyLockMessage(lockmsg, signed)
	if err != nil {
		return nil, err
	}
	return lockmsg, nil
}

// verifySelectMessage verifies proofs from <select> message,
// <select> message MUST contain at least 2t+1 individual messages, but
// proofs from <select> message MUST NOT contain >= 2t+1 individual
// <roundchange> messages related to B' at the same time.
func (c *Consensus) verifySelectMessage(m *Message, signed *SignedProto) error {
	// check message height
	if m.Height != c.latestHeight+1 {
		return ErrSelectHeightMismatch
	}

	// check round in protocol
	if m.Round < c.currentRound.RoundNumber {
		return ErrSelectRoundLower
	}

	// state data validation for non-null <select>
	if m.State != nil {
		if !c.stateValidate(m.State) {
			return ErrSelectStateValidation
		}
	}

	// make sure this message has been signed by the leader
	leaderKey := c.roundLeader(m.Round)
	if c.pubKeyToIdentity(signed.PublicKey(c.curve)) != leaderKey {
		return ErrSelectNotSignedByLeader
	}

	rcs := make(map[Identity]State)
	for _, proof := range m.Proof {
		mProof, err := c.verifyMessage(proof)
		if err != nil {
			if err == ErrMessageUnknownParticipant {
				return ErrSelectProofUnknownParticipant
			}
			return err
		}

		if mProof.Type != MessageType_RoundChange {
			return ErrSelectProofTypeMismatch
		}

		if mProof.Height != m.Height {
			return ErrSelectProofHeightMismatch
		}

		if mProof.Round != m.Round {
			return ErrSelectProofRoundMismatch
		}

		// state data validation in proofs
		if mProof.State != nil {
			if !c.stateValidate(mProof.State) {
				return ErrSelectProofStateValidation
			}
		}

		// we also need to check the B'' selected by leader is the maximal one,
		// if data has been proposed.
		if mProof.State != nil && m.State != nil {
			if c.stateCompare(m.State, mProof.State) < 0 {
				return ErrSelectProofNotTheMaximal
			}
		}

		// we also stores B'' == NULL for counting
		rcs[c.pubKeyToIdentity(proof.PublicKey(c.curve))] = mProof.State
	}

	// check we have at least 2*t+1 proof
	if len(rcs) < 2*c.t()+1 {
		return ErrSelectProofInsufficient
	}

	// count maximum proofs with B' != NULL with identical data hash,
	// to prevent leader cheating on select.
	dataProposals := make(map[StateHash]int)
	for _, data := range rcs {
		if data != nil {
			dataProposals[c.stateHash(data)]++
		}
	}

	// if m.State == NULL, but there are non-NULL proofs,
	// the leader may be cheating
	if m.State == nil && len(dataProposals) > 0 {
		return ErrSelectStateMismatch
	}

	// find the highest proposed B'(not NULL)
	var maxProposed int
	for _, count := range dataProposals {
		if count > maxProposed {
			maxProposed = count
		}
	}

	// if these are more than 2*t+1 valid <roundchange> proofs to B',
	// this also suggests that the leader may cheat.
	if maxProposed >= 2*c.t()+1 {
		return ErrSelectProofExceeded
	}

	return nil
}

// verifyCommitMessage will check if this message is acceptable to consensus
func (c *Consensus) verifyCommitMessage(m *Message) error {
	// the leader has to be in COMMIT status to process this message
	if c.currentRound.Stage != stageCommit {
		return ErrCommitStatus
	}

	// a <commit> message from participants MUST includes data along with the message
	if m.State == nil {
		return ErrCommitEmptyState
	}

	// state data validation
	if !c.stateValidate(m.State) {
		return ErrCommitStateValidation
	}

	// check height
	if m.Height != c.latestHeight+1 {
		return ErrCommitHeightMismatch
	}

	// only accept commits to current round
	if c.currentRound.RoundNumber != m.Round {
		return ErrCommitRoundMismatch
	}

	// check state match
	if c.stateHash(m.State) != c.currentRound.LockedStateHash {
		return ErrCommitStateMismatch
	}

	return nil
}

// ValidateDecideMessage validates a <decide> message for non-participants,
// the consensus core must be correctly initialized to validate.
// the targetState is to compare the target state enclosed in decide message
func (c *Consensus) ValidateDecideMessage(bts []byte, targetState []byte) error {
	signed, err := DecodeSignedMessage(bts)
	if err != nil {
		return err
	}

	return c.validateDecideMessage(signed, targetState)
}

// DecodeSignedMessage decodes a binary representation of signed consensus message.
func DecodeSignedMessage(bts []byte) (*SignedProto, error) {
	signed := new(SignedProto)
	err := proto.Unmarshal(bts, signed)
	if err != nil {
		return nil, err
	}
	return signed, nil
}

// DecodeMessage decodes a binary representation of consensus message.
func DecodeMessage(bts []byte) (*Message, error) {
	msg := new(Message)
	err := proto.Unmarshal(bts, msg)
	if err != nil {
		return nil, err
	}
	return msg, nil
}

// validateDecideMessage validates a decoded <decide> message for non-participants,
// the consensus core must be correctly initialized to validate.
func (c *Consensus) validateDecideMessage(signed *SignedProto, targetState []byte) error {
	// check message version
	if signed.Version != ProtocolVersion {
		return ErrMessageVersion
	}

	// check message signature & qualifications
	m, err := c.verifyMessage(signed)
	if err != nil {
		return err
	}

	// compare state
	if !bytes.Equal(m.State, targetState) {
		return ErrMismatchedTargetState
	}

	// verify decide message
	if m.Type == MessageType_Decide {
		err := c.verifyDecideMessage(m, signed)
		if err != nil {
			return err
		}
		return nil
	}
	return ErrMessageUnknownMessageType
}

// verifyDecideMessage verifies proofs from <decide> message, which MUST
// contain at least 2t+1 individual <commit> messages to B'.
func (c *Consensus) verifyDecideMessage(m *Message, signed *SignedProto) error {
	// a <decide> message from leader MUST include data along with the message
	if m.State == nil {
		return ErrDecideEmptyState
	}

	// state data validation
	if !c.stateValidate(m.State) {
		return ErrDecideStateValidation
	}

	// check height
	if m.Height <= c.latestHeight {
		return ErrDecideHeightLower
	}

	// make sure this message has been signed by the leader
	leaderKey := c.roundLeader(m.Round)
	if c.pubKeyToIdentity(signed.PublicKey(c.curve)) != leaderKey {
		return ErrDecideNotSignedByLeader
	}

	commits := make(map[Identity]State)
	for _, proof := range m.Proof {
		mProof, err := c.verifyMessage(proof)
		if err != nil {
			if err == ErrMessageUnknownParticipant {
				return ErrDecideProofUnknownParticipant
			}
			return err
		}

		if mProof.Type != MessageType_Commit {
			return ErrDecideProofTypeMismatch
		}

		if mProof.Height != m.Height {
			return ErrDecideProofHeightMismatch
		}

		if mProof.Round != m.Round {
			return ErrDecideProofRoundMismatch
		}

		if !c.stateValidate(mProof.State) {
			return ErrDecideProofStateValidation
		}

		// state data validation in proofs
		if mProof.State != nil {
			if !c.stateValidate(mProof.State) {
				return ErrSelectProofStateValidation
			}
		}

		commits[c.pubKeyToIdentity(proof.PublicKey(c.curve))] = mProof.State
	}

	// count proofs to m.State
	var numValidateProofs int
	mHash := c.stateHash(m.State)
	for _, v := range commits {
		if c.stateHash(v) == mHash {
			numValidateProofs++
		}
	}

	// check to see if the message has at least 2*t+1 <commit> valid proofs,
	// if not, the leader may cheat.
	if numValidateProofs < 2*c.t()+1 {
		return ErrDecideProofInsufficient
	}
	return nil
}

// broadcastRoundChange will broadcast <roundchange> messages on
// current round, taking the maximal B' from unconfirmed data.
func (c *Consensus) broadcastRoundChange() {
	// if <roundchange> has sent in this round,
	// then just ignore. But if we are in roundchanging state,
	// we should send repeatedly, for boostrap process.
	if c.currentRound.RoundChangeSent && c.currentRound.Stage != stageRoundChanging {
		return
	}

	// first we need to check if there is any locked data,
	// locked data must be sent if there is any.
	data := c.maximalLocked()
	if data == nil {
		// if there's none locked data, we pick the maximum unconfirmed data to propose
		data = c.maximalUnconfirmed()
		// if still null, return
		if data == nil {
			return
		}
	}

	var m Message
	m.Type = MessageType_RoundChange
	m.Height = c.latestHeight + 1
	m.Round = c.currentRound.RoundNumber
	m.State = data
	c.broadcast(&m)
	c.currentRound.RoundChangeSent = true
	//log.Println("broadcast:<roundchange>")
}

// broadcastLock will broadcast <lock> messages on current round,
// the currentRound should have a chosen data in this round.
func (c *Consensus) broadcastLock() {
	var m Message
	m.Type = MessageType_Lock
	m.Height = c.latestHeight + 1
	m.Round = c.currentRound.RoundNumber
	m.State = c.currentRound.LockedState
	m.Proof = c.currentRound.SignedRoundChanges()
	c.broadcast(&m)
	//log.Println("broadcast:<lock>")
}

// broadcastLockRelease will broadcast <lock-release> messages,
func (c *Consensus) broadcastLockRelease(signed *SignedProto) {
	var m Message
	m.Type = MessageType_LockRelease
	m.Height = c.latestHeight + 1
	m.Round = c.currentRound.RoundNumber
	m.LockRelease = signed
	c.broadcast(&m)
	//log.Println("broadcast:<lock-release>")
}

// broadcastSelect will broadcast a <select> message by the leader,
// from current round with <roundchange> proofs.
func (c *Consensus) broadcastSelect() {
	var m Message
	m.Type = MessageType_Select
	m.Height = c.latestHeight + 1
	m.Round = c.currentRound.RoundNumber
	m.State = c.maximalUnconfirmed() // B' may be NULL
	m.Proof = c.currentRound.SignedRoundChanges()
	c.broadcast(&m)
	//log.Println("broadcast:<select>", m.State)
}

// broadcastDecide will broadcast a <decide> message by the leader,
// from current round with <commit> proofs.
func (c *Consensus) broadcastDecide() *SignedProto {
	var m Message
	m.Type = MessageType_Decide
	m.Height = c.latestHeight + 1
	m.Round = c.currentRound.RoundNumber
	m.State = c.currentRound.LockedState
	m.Proof = c.currentRound.SignedCommits()
	return c.broadcast(&m)
	//log.Println("broadcast:<decide>")
}

// broadcastResync will broadcast a <resync> message by the leader,
// from current round with <roundchange> proofs.
func (c *Consensus) broadcastResync() {
	if c.lastRoundChangeProof == nil {
		return
	}

	var m Message
	m.Type = MessageType_Resync
	// we only care about <roundchange> messages in resync
	m.Proof = c.lastRoundChangeProof
	c.broadcast(&m)
	//log.Println("broadcast:<resync>")
}

// sendCommit will send a <commit> message by participants to the leader
// from received <lock> message.
func (c *Consensus) sendCommit(msgLock *Message) {
	if c.currentRound.CommitSent {
		return
	}

	var m Message
	m.Type = MessageType_Commit
	m.Height = msgLock.Height // h
	m.Round = msgLock.Round   // r
	m.State = msgLock.State   // B'j
	if c.enableCommitUnicast {
		c.sendTo(&m, c.roundLeader(m.Round))
	} else {
		c.broadcast(&m)
	}
	c.currentRound.CommitSent = true
	//log.Println("send:<commit>")
}

// broadcast signs the message with private key before broadcasting to all peers.
func (c *Consensus) broadcast(m *Message) *SignedProto {
	// sign
	sp := new(SignedProto)
	sp.Version = ProtocolVersion
	sp.Sign(m, c.privateKey)

	// message callback
	if c.messageOutCallback != nil {
		c.messageOutCallback(m, sp)
	}
	// protobuf marshalling
	out, err := proto.Marshal(sp)
	if err != nil {
		panic(err)
	}

	// send to peers one by one
	for _, peer := range c.peers {
		_ = peer.Send(out)
	}

	// we also need to send this message to myself
	c.loopback = append(c.loopback, out)
	return sp
}

// sendTo signs the message with private key before transmitting to the peer.
func (c *Consensus) sendTo(m *Message, leader Identity) {
	// sign
	sp := new(SignedProto)
	sp.Version = ProtocolVersion
	sp.Sign(m, c.privateKey)

	// message callback
	if c.messageOutCallback != nil {
		c.messageOutCallback(m, sp)
	}

	// protobuf marshalling
	out, err := proto.Marshal(sp)
	if err != nil {
		panic(err)
	}

	// we need to send this message to myself (via loopback) if i'm the leader
	if leader == c.identity {
		c.loopback = append(c.loopback, out)
		return
	}

	// otherwise, find and transmit to the leader
	for _, peer := range c.peers {
		if pk := peer.GetPublicKey(); pk != nil {
			coord := c.pubKeyToIdentity(pk)
			if coord == leader {
				// we do not return here to avoid missing re-connected peer.
				peer.Send(out)
			}
		}
	}
}

// propagate broadcasts signed message UNCHANGED to peers.
func (c *Consensus) propagate(bts []byte) {
	// send to peers one by one
	for _, peer := range c.peers {
		_ = peer.Send(bts)
	}
}

// getRound returns the consensus round with given idx, create one if not exists
// if purgeLower has set, all lower rounds will be cleared
func (c *Consensus) getRound(idx uint64, purgeLower bool) *consensusRound {
	var next *list.Element
	for elem := c.rounds.Front(); elem != nil; elem = next {
		next = elem.Next()
		r := elem.Value.(*consensusRound)

		if r.RoundNumber < idx { // lower round
			// if remove flag has set, remove this round safely,
			// usually used by switchRound
			if purgeLower {
				c.rounds.Remove(elem)
			}
			continue
		} else if idx < r.RoundNumber { // higher round
			// insert a new round entry before this round
			// to make sure the list is ordered
			newr := newConsensusRound(idx, c)
			c.rounds.InsertBefore(newr, elem)
			return newr
		} else if r.RoundNumber == idx { // found entry
			return r
		}
	}

	// looped to the end, we create and push back
	newr := newConsensusRound(idx, c)
	c.rounds.PushBack(newr)
	return newr
}

// lockRelease updates locks while entering lock-release status
// and will broadcast its max B' if there is any.
func (c *Consensus) lockRelease() {
	// only keep the locked B' with the max round number
	// while switching to lock-release status
	if len(c.locks) > 0 {
		max := c.locks[0]
		for i := 1; i < len(c.locks); i++ {
			if max.Message.Round < c.locks[i].Message.Round {
				max = c.locks[i]
			}
		}
		c.locks = []messageTuple{max}
		c.broadcastLockRelease(max.Signed)
	}
}

// switchRound sets currentRound to the given idx, and creates new a consensusRound
// if it's not been initialized.
// and all lower rounds will be cleared while switching.
func (c *Consensus) switchRound(round uint64) { c.currentRound = c.getRound(round, true) }

// roundLeader returns leader's identity for a given round
func (c *Consensus) roundLeader(round uint64) Identity {
	// NOTE: fixed leader is for testing
	if c.fixedLeader != nil {
		return *c.fixedLeader
	}
	return c.participants[int(round)%len(c.participants)]
}

// heightSync changes current height to the given height with state
// resets all fields to this new height.
func (c *Consensus) heightSync(height uint64, round uint64, s State, now time.Time) {
	c.latestHeight = height // set height
	c.latestRound = round   // set round
	c.latestState = s       // set state

	c.currentRound = nil         // clean current round pointer
	c.lastRoundChangeProof = nil // clean round change proof
	c.rounds.Init()              // clean all round
	c.locks = nil                // clean locks
	c.unconfirmed = nil          // clean all unconfirmed states from previous heights
	c.switchRound(0)             // start new round at new height
	c.currentRound.Stage = stageRoundChanging
}

// t calculates (n-1)/3
func (c *Consensus) t() int { return (c.numIdentities - 1) / 3 }

// Propose adds a new state to unconfirmed queue to particpate in
// consensus at next height.
func (c *Consensus) Propose(s State) {
	if s == nil {
		return
	}

	sHash := c.stateHash(s)
	for k := range c.unconfirmed {
		if c.stateHash(c.unconfirmed[k]) == sHash {
			return
		}
	}
	c.unconfirmed = append(c.unconfirmed, s)
}

// ReceiveMessage processes incoming consensus messages, and returns error
// if message cannot be processed for some reason.
func (c *Consensus) ReceiveMessage(bts []byte, now time.Time) (err error) {
	// messages broadcasted to myself may be queued recursively, and
	// we only process these messages in defer to avoid side effects
	// while processing.
	defer func() {
		for len(c.loopback) > 0 {
			bts := c.loopback[0]
			c.loopback = c.loopback[1:]
			// NOTE: message directed to myself ignores error.
			_ = c.receiveMessage(bts, now)
		}
	}()

	return c.receiveMessage(bts, now)
}

func (c *Consensus) receiveMessage(bts []byte, now time.Time) error {
	// unmarshal signed message
	signed := new(SignedProto)
	err := proto.Unmarshal(bts, signed)
	if err != nil {
		return err
	}

	// check message version
	if signed.Version != ProtocolVersion {
		return ErrMessageVersion
	}

	// check message signature & qualifications
	m, err := c.verifyMessage(signed)
	if err != nil {
		return err
	}

	// callback for incoming message
	if c.messageValidator != nil {
		if !c.messageValidator(c, m, signed) {
			return ErrMessageValidator
		}
	}

	// message switch
	switch m.Type {
	case MessageType_Nop:
		// nop does nothing
		return nil
	case MessageType_RoundChange:
		err := c.verifyRoundChangeMessage(m)
		if err != nil {
			return err
		}

		// for <roundchange> message, we need to find in each round
		// to check if this sender has already sent <roundchange>
		// we only keep the message from the max round.
		// NOTE: we don't touch current round to prevent removing
		// valid proofs.
		// NOTE: the total messages are bounded to max 2*participants
		// at any time, so the loop has O(n) time complexity
		var next *list.Element
		for elem := c.rounds.Front(); elem != nil; elem = next {
			next = elem.Next()
			cr := elem.Value.(*consensusRound)
			if idx := cr.FindRoundChange(signed.X, signed.Y); idx != -1 { // located!
				if m.Round == c.currentRound.RoundNumber { // don't remove now!
					continue
				} else if cr.RoundNumber > m.Round {
					// existing message is higher than incoming message,
					// just ignore.
					return nil
				} else if cr.RoundNumber < m.Round {
					// existing message is lower than incoming message,
					// remove the existing message from this round.
					cr.RemoveRoundChange(idx)
					// if no message remained in this round, release
					// the round resources too, to prevent OOM attack
					if cr.NumRoundChanges() == 0 {
						c.rounds.Remove(elem)
					}
				}
			}
		}

		// locate to round m.Round.
		// NOTE: getRound must not be called before previous checks done
		// in order to prevent OOM attack by creating round objects.
		round := c.getRound(m.Round, false)
		// as we cleared all lower rounds message, we handle the message
		// at round m.Round. if this message is not duplicated in m.Round,
		// round records message along with its signed <roundchange> message
		// to provide proofs in the future.
		if round.AddRoundChange(signed, m) {
			// During any time of the protocol, if a the Pacemaker of Pj (including Pi)
			// receives at least 2t + 1 round-change message (including round-change
			// message from himself) for round r (which is larger than its current round
			// status), it enters lock status of round r
			//
			// NOTE: m.Round lower than currentRound.RoundNumber has been tested by
			// verifyRoundChangeMessage
			// NOTE: lock stage can only be entered once for a single round, malicious
			// participant can keep on broadcasting increasing <roundchange> to everyone,
			// and old <roundchange> messages will be removed from previous rounds in such
			// case, so rounds may possibly satisify 2*t+1 more than once.
			//
			// Example: P sends r+1 to remove from r, and sends to r again to trigger 2t+1 once
			// more to reset timeout.
			if round.NumRoundChanges() == 2*c.t()+1 && round.Stage < stageLock {
				// switch to this round
				c.switchRound(m.Round)
				// record this round change proof for resyncing
				c.lastRoundChangeProof = c.currentRound.SignedRoundChanges()

				// If Pj has not broadcasted the round-change message yet,
				// it broadcasts now.
				c.broadcastRoundChange()

				// leader of this round MUST wait on collectDuration,
				// to decide to broadcast <lock> or <select>.
				leaderKey := c.roundLeader(m.Round)
				if leaderKey == c.identity {
					// leader's <roundchange> collection timeout
					c.lockTimeout = now.Add(c.collectDuration(m.Round))
				} else {
					// non-leader's lockTimeout
					c.lockTimeout = now.Add(c.lockDuration(m.Round))
				}
				// set stage
				c.currentRound.Stage = stageLock

			}

			// for the leader, whose current round has at least 2*t+1 <roundchange>,
			// we will track max proposed state for each valid added <roundchange>
			if round == c.currentRound && round.NumRoundChanges() >= 2*c.t()+1 {
				leaderKey := c.roundLeader(m.Round)
				if leaderKey == c.identity {
					round.MaxProposedState, round.MaxProposedCount = round.GetMaxProposed()
				}
			}
		}

	case MessageType_Select:
		// verify <select> message
		err := c.verifySelectMessage(m, signed)
		if err != nil {
			return err
		}

		// round will be increased monotonically
		if m.Round > c.currentRound.RoundNumber {
			c.switchRound(m.Round)
			c.lastRoundChangeProof = []*SignedProto{signed} // record this proof for resyncing
		}

		// for rounds r' >= r, we must check c.stage to stageLockRelease
		// only once to prevent resetting lockReleaseTimeout or shifting c.cstage
		if c.currentRound.Stage < stageLockRelease {
			c.currentRound.Stage = stageLockRelease
			c.lockReleaseTimeout = now.Add(c.commitDuration(m.Round))
			c.lockRelease()
			// add to Blockj
			c.Propose(m.State)
		}

	case MessageType_Lock:
		// verify <lock> message
		err := c.verifyLockMessage(m, signed)
		if err != nil {
			return err
		}

		// round will be increased monotonically
		if m.Round > c.currentRound.RoundNumber {
			c.switchRound(m.Round)
			c.lastRoundChangeProof = []*SignedProto{signed} // record this proof for resyncing
		}

		// for rounds r' >= r, we must check to enter commit status
		// only once to prevent resetting commitTimeout or shifting c.cstage
		if c.currentRound.Stage < stageCommit {
			c.currentRound.Stage = stageCommit
			c.commitTimeout = now.Add(c.commitDuration(m.Round))

			mHash := c.stateHash(m.State)
			// release any potential lock on B' in this round
			// in-place deletion
			o := 0
			for i := 0; i < len(c.locks); i++ {
				if c.locks[i].StateHash != mHash {
					c.locks[o] = c.locks[i]
					o++ // o is the new length of c.locks
				}
			}
			c.locks = c.locks[:o]
			// append the new element
			c.locks = append(c.locks, messageTuple{StateHash: mHash, Message: m, Signed: signed})
		}

		// for any incoming <lock,h,r,B'> message with r=r', sendCommit will send
		// <commit,h,r',B'> once.
		c.sendCommit(m)

	case MessageType_LockRelease:
		// verifies the LockRelease field in message.
		lockmsg, err := c.verifyLockReleaseMessage(m.LockRelease)
		if err != nil {
			return err
		}

		// length of locks is 0, append and return.
		if len(c.locks) == 0 {
			c.locks = append(c.locks, messageTuple{StateHash: c.stateHash(lockmsg.State), Message: lockmsg, Signed: m.LockRelease})
			return nil
		}

		// remove any locks if lockmsg.r > r' and keep lockmsg.r,
		o := 0
		for i := 0; i < len(c.locks); i++ {
			if !(lockmsg.Round > c.locks[i].Message.Round) {
				// if the round of this lock is not larger than what we
				// have kept, ignore and continue.
				c.locks[o] = c.locks[i]
				o++
			}
		}

		// some locks have been removed if o is smaller than original locks length,
		// then we keep this lock.
		if o < len(c.locks) {
			c.locks = c.locks[:o]
			c.locks = append(c.locks, messageTuple{StateHash: c.stateHash(lockmsg.State), Message: lockmsg, Signed: m.LockRelease})
		}

	case MessageType_Commit:
		// leader process commits message from all participants,
		// check to see if I'm the leader of this round to process this message.
		leaderKey := c.roundLeader(m.Round)
		if leaderKey == c.identity {
			// verify commit message.
			// NOTE: leader only accept commits for current height & round.
			err := c.verifyCommitMessage(m)
			if err != nil {
				return err
			}

			// verifyCommitMessage can guarantee that the message is to currentRound,
			// so we're safe to process in current round.
			if c.currentRound.AddCommit(signed, m) {
				// NOTE: we proceed the following only when AddCommit returns true.
				// NumCommitted will only return commits with locked B'
				// and ignore non-B' commits.
				if c.currentRound.NumCommitted() >= 2*c.t()+1 {
					/*
						log.Println("======= LEADER'S DECIDE=====")
						log.Println("Height:", c.currentHeight+1)
						log.Println("Round:", c.currentRound.RoundNumber)
						log.Println("State:", State(c.currentRound.LockedState).hash())
					*/

					// broadcast decide will return what it has sent
					c.latestProof = c.broadcastDecide()
					c.heightSync(c.latestHeight+1, c.currentRound.RoundNumber, c.currentRound.LockedState, now)
					// leader should wait for 1 more latency
					c.rcTimeout = now.Add(c.roundchangeDuration(0) + c.latency)
					// broadcast <roundchange> at new height
					c.broadcastRoundChange()
				}
			}
		}

	case MessageType_Decide:
		err := c.verifyDecideMessage(m, signed)
		if err != nil {
			return err
		}

		// record this proof for chaining
		c.latestProof = signed

		// propagate this <decide> message to my neighbour.
		// NOTE: verifyDecideMessage() can stop broadcast storm.
		c.propagate(bts)
		// passive confirmation from the leader.
		c.heightSync(m.Height, m.Round, m.State, now)
		// non-leader starts waiting for rcTimeout
		c.rcTimeout = now.Add(c.roundchangeDuration(0))
		// we sync our height and broadcast new <roundchange>.
		c.broadcastRoundChange()

	case MessageType_Resync:
		// push the proofs in loopback device
		for k := range m.Proof {
			// protobuf marshalling
			out, err := proto.Marshal(m.Proof[k])
			if err != nil {
				panic(err)
			}
			c.loopback = append(c.loopback, out)
		}

	default:
		return ErrMessageUnknownMessageType
	}
	return nil
}

// Update will process timing event for the state machine, callers
// from outside MUST call this function periodically(like 20ms).
func (c *Consensus) Update(now time.Time) error {
	// as in ReceiveMessage, we also need to handle broadcasting messages
	// directed to myself.
	defer func() {
		for len(c.loopback) > 0 {
			bts := c.loopback[0]
			c.loopback = c.loopback[1:]
			_ = c.receiveMessage(bts, now)
		}
	}()

	// stage switch
	switch c.currentRound.Stage {
	case stageRoundChanging:
		if c.rcTimeout.IsZero() {
			panic("roundchanging stage entered, but lockTimeout not set")
		}

		if now.After(c.rcTimeout) {
			c.broadcastRoundChange()
			c.broadcastResync() // we also need to broadcast the round change event message if there is any
			c.rcTimeout = now.Add(c.roundchangeDuration(c.currentRound.RoundNumber))
		}
	case stageLock:
		if c.lockTimeout.IsZero() {
			panic("lock stage entered, but lockTimeout not set")
		}
		// leader's collection, we perform periodically check for <lock> or <select>
		// check to see if I'm the leader of this round to perform collect timeout
		leaderKey := c.roundLeader(c.currentRound.RoundNumber)
		if leaderKey == c.identity {
			// check if we have enough 2t+1 <roundchange> to lock B',
			// which B' != NULL
			if c.currentRound.MaxProposedCount >= 2*c.t()+1 {
				// lock B' to c.currentRound
				c.currentRound.LockedState = c.currentRound.MaxProposedState
				// and computes its hash for comparing B' in <commit> message
				c.currentRound.LockedStateHash = c.stateHash(c.currentRound.MaxProposedState)
				// broadcast this <lock>, leader itself will receive this message too.
				c.broadcastLock()
				// enter commit stage
				c.currentRound.Stage = stageCommit
				c.commitTimeout = now.Add(c.commitDuration(c.currentRound.RoundNumber) + c.latency)
				return nil

			} else if c.currentRound.NumRoundChanges() == len(c.participants) || now.After(c.lockTimeout) {
				// while collect timeout or all round changes have received,
				// we should try broadcast <select> message to participants.
				// enqueue all received non-NULL data
				states := c.currentRound.RoundChangeStates()
				for k := range states {
					c.Propose(states[k])
				}

				// broadcast this <select>, leader itself will receive this message too.
				c.broadcastSelect()
				// enter lock-release stage
				c.currentRound.Stage = stageLockRelease
				c.lockReleaseTimeout = now.Add(c.lockReleaseDuration(c.currentRound.RoundNumber) + c.latency)
				c.lockRelease()
				return nil
			}
		} else if now.After(c.lockTimeout) {
			// non-leader's lock timeout, enters commit status and set timeout
			c.currentRound.Stage = stageCommit
			c.commitTimeout = now.Add(c.commitDuration(c.currentRound.RoundNumber))
		}

	case stageCommit:
		if c.commitTimeout.IsZero() {
			panic("commit stage entered, but commitTimout not set")
		}

		if now.After(c.commitTimeout) {
			c.currentRound.Stage = stageLockRelease
			c.lockReleaseTimeout = now.Add(c.lockReleaseDuration(c.currentRound.RoundNumber))
			c.lockRelease()
		}

	case stageLockRelease:
		if c.lockReleaseTimeout.IsZero() {
			panic("lockRelease stage entered, but lockReleaseTimout not set")
		}
		if now.After(c.lockReleaseTimeout) {
			c.currentRound.Stage = stageRoundChanging
			// move to round +1 when lock release has timeout
			c.switchRound(c.currentRound.RoundNumber + 1)
			c.broadcastRoundChange()
			c.rcTimeout = now.Add(c.roundchangeDuration(c.currentRound.RoundNumber))
		}
	}
	return nil
}

// CurrentState returns current state along with current height & round,
// It's caller's responsibility to check if ReceiveMessage() has
// created a new height.
func (c *Consensus) CurrentState() (height uint64, round uint64, data State) {
	return c.latestHeight, c.latestRound, c.latestState
}

// CurrentProof returns current <decide> message for current height
func (c *Consensus) CurrentProof() *SignedProto { return c.latestProof }

// SetLatency sets participants expected latency for consensus core
func (c *Consensus) SetLatency(latency time.Duration) { c.latency = latency }

// HasProposed checks whether some state has been proposed via <roundchange>
// <lock> or left in c.unconfirmed
func (c *Consensus) HasProposed(state State) bool {
	stateHash := c.stateHash(state)
	for elem := c.rounds.Front(); elem != nil; elem = elem.Next() {
		cr := elem.Value.(*consensusRound)
		for k := range cr.roundChanges {
			if cr.roundChanges[k].StateHash == stateHash {
				return true
			}
		}
	}

	for k := range c.locks {
		if c.locks[k].StateHash == stateHash {
			return true
		}
	}

	for k := range c.unconfirmed {
		if c.stateHash(c.unconfirmed[k]) == stateHash {
			return true
		}
	}

	return false
}

// ReceiveMessage input to core incoming consensus messages, and returns error
func (c *Consensus) SubmitRequest(bts []byte, now time.Time) (err error) {
	// messages broadcasted to myself may be queued recursively, and
	// we only process these messages in defer to avoid side effects
	// while processing.
	defer func() {
		for len(c.loopback) > 0 {
			bts := c.loopback[0]
			c.loopback = c.loopback[1:]
			// NOTE: message directed to myself ignores error.
			_ = c.receiveMessage(bts, now)
		}
	}()

	return c.receiveMessage(bts, now)
}

// Join adds a peer to consensus for message delivery, a peer is
// identified by its address.
func (c *Consensus) Join(p PeerInterface) bool {
	for k := range c.peers {
		if p.RemoteAddr().String() == c.peers[k].RemoteAddr().String() {
			return false
		}
	}

	c.peers = append(c.peers, p)
	return true
}

// Leave removes a peer from consensus, identified by its address
func (c *Consensus) Leave(addr net.Addr) bool {
	for k := range c.peers {
		if addr.String() == c.peers[k].RemoteAddr().String() {
			copy(c.peers[k:], c.peers[k+1:])
			c.peers = c.peers[:len(c.peers)-1]
			return true
		}
	}
	return false
}<|MERGE_RESOLUTION|>--- conflicted
+++ resolved
@@ -10,11 +10,6 @@
 	"time"
 
 	//"fmt"
-
-<<<<<<< HEAD
-=======
-
->>>>>>> e6174a86
 	"github.com/BDLS-bft/bdls/crypto/blake2b"
 
 	proto "github.com/gogo/protobuf/proto"
