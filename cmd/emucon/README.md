--- conflicted
+++ resolved
@@ -3,11 +3,9 @@
 ## Install
 
 ```
-<<<<<<< HEAD
+
 $ git clone https://github.com/BDLS-bft/bdls
-=======
-$ git clone https://github.com/BDLS-bft/consensus
->>>>>>> 38ff30f7
+
 $ cd bdls/cmd/emucon
 $ go build .
 $ ./emucon
