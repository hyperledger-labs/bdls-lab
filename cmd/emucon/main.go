--- conflicted
+++ resolved
@@ -15,19 +15,12 @@
 	"os"
 	"time"
 
-<<<<<<< HEAD
-
-	"github.com/BDLS-bft/bdls"
-	"github.com/BDLS-bft/bdls/agent-tcp"
-	"github.com/BDLS-bft/bdls/crypto/blake2b"
-
-	"github.com/urfave/cli/v2"
-=======
+
 	"github.com/urfave/cli/v2"
 	"github.com/yonggewang/bdls"
 	"github.com/yonggewang/bdls/agent-tcp"
 	"github.com/yonggewang/bdls/crypto/blake2b"
->>>>>>> a45edf6f
+
 )
 
 // A quorum set for consenus
