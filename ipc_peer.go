--- conflicted
+++ resolved
@@ -10,11 +10,9 @@
 	"time"
 	"unsafe"
 
-<<<<<<< HEAD
+
 	"github.com/BDLS-bft/bdls/timer"
-=======
-	"github.com/BDLS-bft/consensus/timer"
->>>>>>> 38ff30f7
+
 )
 
 // fake address for IPCPeer
